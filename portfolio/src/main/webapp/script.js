// Copyright 2019 Google LLC
//
// Licensed under the Apache License, Version 2.0 (the "License");
// you may not use this file except in compliance with the License.
// You may obtain a copy of the License at
//
//     https://www.apache.org/licenses/LICENSE-2.0
//
// Unless required by applicable law or agreed to in writing, software
// distributed under the License is distributed on an "AS IS" BASIS,
// WITHOUT WARRANTIES OR CONDITIONS OF ANY KIND, either express or implied.
// See the License for the specific language governing permissions and
// limitations under the License.

/**
 * Adds a random quote to the page.
 */
function addRandomQuote() {
  const quotes =
      ['I still don\'t know what it really means to grow up. However, \
      if I happen to meet you, one day in the future, by then, \
      I want to become someone you can be proud to know.', 
      'I probably just want to leave a trace of myself behind in this world.', 
      'It must really be a lonelier journey than anyone could imagine. \
      Cutting through absolute darkness, \
      encountering nothing but the occasional hydrogen atom. \
      Flying blindly into the abyss, \
      believing therein lie the answers to the mysteries of the universe.'];

  // Pick a random quote.
  const quote = quotes[Math.floor(Math.random() * quotes.length)];

  // Add it to the page.
  const quoteContainer = document.getElementById('quote-container');
  quoteContainer.innerText = quote;
}

function getComment() {
  fetch('/leave-comment').then(response => response.json()).then((comments) => {
    const commentListElement = document.getElementById('comment-list');
    comments.forEach((comment) => {
      commentListElement.appendChild(createTaskElement(comment));
    })
  }).catch(error => {
    console.error('There has been a problem with your operation:', error);
  });
}

/** Create HTML elements */
function createTaskElement(comment) {
  const commentElement = document.createElement('li');
  commentElement.className = 'comment';

  const textElement = document.createElement('span');
  textElement.innerText = comment.text;

  commentElement.appendChild(textElement);
  return commentElement;
}

/** Tells the server to delete all comments. */
function deleteAllComments() {
  fetch('/delete-data', {method: 'POST'})
<<<<<<< HEAD
    .then(() => fetch('/leave-comment')).then(() => location.reload());
}

function initMap() {
  const map = new google.maps.Map(document.getElementById('map'), {
    center: {lat: -34.397, lng: 150.644},
    zoom: 8
  });
=======
    .then(() => fetch('/leave-comment')).then(() => location.reload())
    .catch(error => {
    console.error('There has been a problem with your operation:', error);
    });
>>>>>>> 67e29dbb
}<|MERGE_RESOLUTION|>--- conflicted
+++ resolved
@@ -61,8 +61,10 @@
 /** Tells the server to delete all comments. */
 function deleteAllComments() {
   fetch('/delete-data', {method: 'POST'})
-<<<<<<< HEAD
-    .then(() => fetch('/leave-comment')).then(() => location.reload());
+    .then(() => fetch('/leave-comment')).then(() => location.reload())
+    .catch(error => {
+    console.error('There has been a problem with your operation:', error);
+    });
 }
 
 function initMap() {
@@ -70,10 +72,4 @@
     center: {lat: -34.397, lng: 150.644},
     zoom: 8
   });
-=======
-    .then(() => fetch('/leave-comment')).then(() => location.reload())
-    .catch(error => {
-    console.error('There has been a problem with your operation:', error);
-    });
->>>>>>> 67e29dbb
 }